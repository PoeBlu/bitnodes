#!/bin/bash
<<<<<<< HEAD

# --- mainnet ---
# python -u crawl.py crawl.conf.default master >> log.out 2>&1 &
# python -u crawl.py crawl.conf.default slave >> log.out 2>&1 &
# # python -u crawl.py crawl.conf.default slave > crawl.mainnet.slave.2.out 2>&1 &
# # python -u crawl.py crawl.conf.default slave > crawl.mainnet.slave.3.out 2>&1 &
# # python -u crawl.py crawl.conf.default slave > crawl.mainnet.slave.4.out 2>&1 &

# python -u ping.py ping.conf.default master >> log.out 2>&1 &
# python -u ping.py ping.conf.default slave >> log.out 2>&1 &
# #python -u ping.py ping.conf.default slave >> log.out 2>&1 &


# python -u resolve.py resolve.conf.default >> log.out 2>&1 &

# python -u export.py export.conf.default >> log.out 2>&1 &

# python -u seeder.py seeder.conf.default >> log.out 2>&1 &

# python -u pcap.py pcap.conf.default >> log.out 2>&1 &
# # python -u pcap.py pcap.conf.default >> log.out 2>&1 &
# # python -u pcap.py pcap.conf.default >> log.out 2>&1 &

# # --- testnet3 ---
# #python -u crawl.py crawl.testnet3.conf master > crawl.testnet3.master.out 2>&1 &

#  cd data/pcap
#  sudo tcpdump -i eth0 -w %s.eth0.pcap -v -n -G 2 -B 65536 -Z ubuntu 'tcp and not src host 54.208.195.206' > eth0 2>&1 &
#  sudo tcpdump -i lo -w %s.lo.pcap -v -n -G 2 -B 65536 -Z ubuntu 'tcp and port 9050' > lo 2>&1 &


sudo systemctl start crawl
sudo systemctl start crawl_slave

sudo systemctl start ping_slave
sudo systemctl start ping

sudo systemctl start resolve
sudo systemctl start export
sudo systemctl start pcap
sudo systemctl start seeder
=======
# --- bitcoin mainnet: f9beb4d9 (db = 0) ---
python -u crawl.py conf/crawl.f9beb4d9.conf master > log/crawl.f9beb4d9.master.out 2>&1 &
python -u crawl.py conf/crawl.f9beb4d9.conf slave > log/crawl.f9beb4d9.slave.1.out 2>&1 &
python -u crawl.py conf/crawl.f9beb4d9.conf slave > log/crawl.f9beb4d9.slave.2.out 2>&1 &
python -u crawl.py conf/crawl.f9beb4d9.conf slave > log/crawl.f9beb4d9.slave.3.out 2>&1 &
python -u crawl.py conf/crawl.f9beb4d9.conf slave > log/crawl.f9beb4d9.slave.4.out 2>&1 &

python -u ping.py conf/ping.f9beb4d9.conf master > log/ping.f9beb4d9.master.out 2>&1 &
python -u ping.py conf/ping.f9beb4d9.conf slave > log/ping.f9beb4d9.slave.1.out 2>&1 &
python -u ping.py conf/ping.f9beb4d9.conf slave > log/ping.f9beb4d9.slave.2.out 2>&1 &
python -u ping.py conf/ping.f9beb4d9.conf slave > log/ping.f9beb4d9.slave.3.out 2>&1 &
python -u ping.py conf/ping.f9beb4d9.conf slave > log/ping.f9beb4d9.slave.4.out 2>&1 &
python -u ping.py conf/ping.f9beb4d9.conf slave > log/ping.f9beb4d9.slave.5.out 2>&1 &
python -u ping.py conf/ping.f9beb4d9.conf slave > log/ping.f9beb4d9.slave.6.out 2>&1 &
python -u ping.py conf/ping.f9beb4d9.conf slave > log/ping.f9beb4d9.slave.7.out 2>&1 &
python -u ping.py conf/ping.f9beb4d9.conf slave > log/ping.f9beb4d9.slave.8.out 2>&1 &
python -u ping.py conf/ping.f9beb4d9.conf slave > log/ping.f9beb4d9.slave.9.out 2>&1 &

python -u resolve.py conf/resolve.f9beb4d9.conf > log/resolve.f9beb4d9.out 2>&1 &

python -u export.py conf/export.f9beb4d9.conf > log/export.f9beb4d9.out 2>&1 &

python -u seeder.py conf/seeder.f9beb4d9.conf > log/seeder.f9beb4d9.out 2>&1 &

python -u pcap.py conf/pcap.f9beb4d9.conf > log/pcap.f9beb4d9.1.out 2>&1 &
python -u pcap.py conf/pcap.f9beb4d9.conf > log/pcap.f9beb4d9.2.out 2>&1 &
python -u pcap.py conf/pcap.f9beb4d9.conf > log/pcap.f9beb4d9.3.out 2>&1 &

# --- bitcoin testnet3: 0b110907 (db = 1) ---
python -u crawl.py conf/crawl.0b110907.conf master > log/crawl.0b110907.master.out 2>&1 &
python -u crawl.py conf/crawl.0b110907.conf slave > log/crawl.0b110907.slave.1.out 2>&1 &

python -u ping.py conf/ping.0b110907.conf master > log/ping.0b110907.master.out 2>&1 &
python -u ping.py conf/ping.0b110907.conf slave > log/ping.0b110907.slave.1.out 2>&1 &

python -u resolve.py conf/resolve.0b110907.conf > log/resolve.0b110907.out 2>&1 &

python -u export.py conf/export.0b110907.conf > log/export.0b110907.out 2>&1 &

python -u seeder.py conf/seeder.0b110907.conf > log/seeder.0b110907.out 2>&1 &

python -u pcap.py conf/pcap.0b110907.conf > log/pcap.0b110907.1.out 2>&1 &
python -u pcap.py conf/pcap.0b110907.conf > log/pcap.0b110907.2.out 2>&1 &
python -u pcap.py conf/pcap.0b110907.conf > log/pcap.0b110907.3.out 2>&1 &

# --- bitcoin cash mainnet: e3e1f3e8 (db = 2) ---
#python -u crawl.py conf/crawl.e3e1f3e8.conf master > log/crawl.e3e1f3e8.master.out 2>&1 &
#python -u crawl.py conf/crawl.e3e1f3e8.conf slave > log/crawl.e3e1f3e8.slave.1.out 2>&1 &
>>>>>>> cbc54533
<|MERGE_RESOLUTION|>--- conflicted
+++ resolved
@@ -1,34 +1,4 @@
 #!/bin/bash
-<<<<<<< HEAD
-
-# --- mainnet ---
-# python -u crawl.py crawl.conf.default master >> log.out 2>&1 &
-# python -u crawl.py crawl.conf.default slave >> log.out 2>&1 &
-# # python -u crawl.py crawl.conf.default slave > crawl.mainnet.slave.2.out 2>&1 &
-# # python -u crawl.py crawl.conf.default slave > crawl.mainnet.slave.3.out 2>&1 &
-# # python -u crawl.py crawl.conf.default slave > crawl.mainnet.slave.4.out 2>&1 &
-
-# python -u ping.py ping.conf.default master >> log.out 2>&1 &
-# python -u ping.py ping.conf.default slave >> log.out 2>&1 &
-# #python -u ping.py ping.conf.default slave >> log.out 2>&1 &
-
-
-# python -u resolve.py resolve.conf.default >> log.out 2>&1 &
-
-# python -u export.py export.conf.default >> log.out 2>&1 &
-
-# python -u seeder.py seeder.conf.default >> log.out 2>&1 &
-
-# python -u pcap.py pcap.conf.default >> log.out 2>&1 &
-# # python -u pcap.py pcap.conf.default >> log.out 2>&1 &
-# # python -u pcap.py pcap.conf.default >> log.out 2>&1 &
-
-# # --- testnet3 ---
-# #python -u crawl.py crawl.testnet3.conf master > crawl.testnet3.master.out 2>&1 &
-
-#  cd data/pcap
-#  sudo tcpdump -i eth0 -w %s.eth0.pcap -v -n -G 2 -B 65536 -Z ubuntu 'tcp and not src host 54.208.195.206' > eth0 2>&1 &
-#  sudo tcpdump -i lo -w %s.lo.pcap -v -n -G 2 -B 65536 -Z ubuntu 'tcp and port 9050' > lo 2>&1 &
 
 
 sudo systemctl start crawl
@@ -41,53 +11,52 @@
 sudo systemctl start export
 sudo systemctl start pcap
 sudo systemctl start seeder
-=======
+
 # --- bitcoin mainnet: f9beb4d9 (db = 0) ---
-python -u crawl.py conf/crawl.f9beb4d9.conf master > log/crawl.f9beb4d9.master.out 2>&1 &
-python -u crawl.py conf/crawl.f9beb4d9.conf slave > log/crawl.f9beb4d9.slave.1.out 2>&1 &
-python -u crawl.py conf/crawl.f9beb4d9.conf slave > log/crawl.f9beb4d9.slave.2.out 2>&1 &
-python -u crawl.py conf/crawl.f9beb4d9.conf slave > log/crawl.f9beb4d9.slave.3.out 2>&1 &
-python -u crawl.py conf/crawl.f9beb4d9.conf slave > log/crawl.f9beb4d9.slave.4.out 2>&1 &
+# python -u crawl.py conf/crawl.f9beb4d9.conf master > log/crawl.f9beb4d9.master.out 2>&1 &
+# python -u crawl.py conf/crawl.f9beb4d9.conf slave > log/crawl.f9beb4d9.slave.1.out 2>&1 &
+# python -u crawl.py conf/crawl.f9beb4d9.conf slave > log/crawl.f9beb4d9.slave.2.out 2>&1 &
+# python -u crawl.py conf/crawl.f9beb4d9.conf slave > log/crawl.f9beb4d9.slave.3.out 2>&1 &
+# python -u crawl.py conf/crawl.f9beb4d9.conf slave > log/crawl.f9beb4d9.slave.4.out 2>&1 &
 
-python -u ping.py conf/ping.f9beb4d9.conf master > log/ping.f9beb4d9.master.out 2>&1 &
-python -u ping.py conf/ping.f9beb4d9.conf slave > log/ping.f9beb4d9.slave.1.out 2>&1 &
-python -u ping.py conf/ping.f9beb4d9.conf slave > log/ping.f9beb4d9.slave.2.out 2>&1 &
-python -u ping.py conf/ping.f9beb4d9.conf slave > log/ping.f9beb4d9.slave.3.out 2>&1 &
-python -u ping.py conf/ping.f9beb4d9.conf slave > log/ping.f9beb4d9.slave.4.out 2>&1 &
-python -u ping.py conf/ping.f9beb4d9.conf slave > log/ping.f9beb4d9.slave.5.out 2>&1 &
-python -u ping.py conf/ping.f9beb4d9.conf slave > log/ping.f9beb4d9.slave.6.out 2>&1 &
-python -u ping.py conf/ping.f9beb4d9.conf slave > log/ping.f9beb4d9.slave.7.out 2>&1 &
-python -u ping.py conf/ping.f9beb4d9.conf slave > log/ping.f9beb4d9.slave.8.out 2>&1 &
-python -u ping.py conf/ping.f9beb4d9.conf slave > log/ping.f9beb4d9.slave.9.out 2>&1 &
+# python -u ping.py conf/ping.f9beb4d9.conf master > log/ping.f9beb4d9.master.out 2>&1 &
+# python -u ping.py conf/ping.f9beb4d9.conf slave > log/ping.f9beb4d9.slave.1.out 2>&1 &
+# python -u ping.py conf/ping.f9beb4d9.conf slave > log/ping.f9beb4d9.slave.2.out 2>&1 &
+# python -u ping.py conf/ping.f9beb4d9.conf slave > log/ping.f9beb4d9.slave.3.out 2>&1 &
+# python -u ping.py conf/ping.f9beb4d9.conf slave > log/ping.f9beb4d9.slave.4.out 2>&1 &
+# python -u ping.py conf/ping.f9beb4d9.conf slave > log/ping.f9beb4d9.slave.5.out 2>&1 &
+# python -u ping.py conf/ping.f9beb4d9.conf slave > log/ping.f9beb4d9.slave.6.out 2>&1 &
+# python -u ping.py conf/ping.f9beb4d9.conf slave > log/ping.f9beb4d9.slave.7.out 2>&1 &
+# python -u ping.py conf/ping.f9beb4d9.conf slave > log/ping.f9beb4d9.slave.8.out 2>&1 &
+# python -u ping.py conf/ping.f9beb4d9.conf slave > log/ping.f9beb4d9.slave.9.out 2>&1 &
 
-python -u resolve.py conf/resolve.f9beb4d9.conf > log/resolve.f9beb4d9.out 2>&1 &
+# python -u resolve.py conf/resolve.f9beb4d9.conf > log/resolve.f9beb4d9.out 2>&1 &
 
-python -u export.py conf/export.f9beb4d9.conf > log/export.f9beb4d9.out 2>&1 &
+# python -u export.py conf/export.f9beb4d9.conf > log/export.f9beb4d9.out 2>&1 &
 
-python -u seeder.py conf/seeder.f9beb4d9.conf > log/seeder.f9beb4d9.out 2>&1 &
+# python -u seeder.py conf/seeder.f9beb4d9.conf > log/seeder.f9beb4d9.out 2>&1 &
 
-python -u pcap.py conf/pcap.f9beb4d9.conf > log/pcap.f9beb4d9.1.out 2>&1 &
-python -u pcap.py conf/pcap.f9beb4d9.conf > log/pcap.f9beb4d9.2.out 2>&1 &
-python -u pcap.py conf/pcap.f9beb4d9.conf > log/pcap.f9beb4d9.3.out 2>&1 &
+# python -u pcap.py conf/pcap.f9beb4d9.conf > log/pcap.f9beb4d9.1.out 2>&1 &
+# python -u pcap.py conf/pcap.f9beb4d9.conf > log/pcap.f9beb4d9.2.out 2>&1 &
+# python -u pcap.py conf/pcap.f9beb4d9.conf > log/pcap.f9beb4d9.3.out 2>&1 &
 
-# --- bitcoin testnet3: 0b110907 (db = 1) ---
-python -u crawl.py conf/crawl.0b110907.conf master > log/crawl.0b110907.master.out 2>&1 &
-python -u crawl.py conf/crawl.0b110907.conf slave > log/crawl.0b110907.slave.1.out 2>&1 &
+# # --- bitcoin testnet3: 0b110907 (db = 1) ---
+# python -u crawl.py conf/crawl.0b110907.conf master > log/crawl.0b110907.master.out 2>&1 &
+# python -u crawl.py conf/crawl.0b110907.conf slave > log/crawl.0b110907.slave.1.out 2>&1 &
 
-python -u ping.py conf/ping.0b110907.conf master > log/ping.0b110907.master.out 2>&1 &
-python -u ping.py conf/ping.0b110907.conf slave > log/ping.0b110907.slave.1.out 2>&1 &
+# python -u ping.py conf/ping.0b110907.conf master > log/ping.0b110907.master.out 2>&1 &
+# python -u ping.py conf/ping.0b110907.conf slave > log/ping.0b110907.slave.1.out 2>&1 &
 
-python -u resolve.py conf/resolve.0b110907.conf > log/resolve.0b110907.out 2>&1 &
+# python -u resolve.py conf/resolve.0b110907.conf > log/resolve.0b110907.out 2>&1 &
 
-python -u export.py conf/export.0b110907.conf > log/export.0b110907.out 2>&1 &
+# python -u export.py conf/export.0b110907.conf > log/export.0b110907.out 2>&1 &
 
-python -u seeder.py conf/seeder.0b110907.conf > log/seeder.0b110907.out 2>&1 &
+# python -u seeder.py conf/seeder.0b110907.conf > log/seeder.0b110907.out 2>&1 &
 
-python -u pcap.py conf/pcap.0b110907.conf > log/pcap.0b110907.1.out 2>&1 &
-python -u pcap.py conf/pcap.0b110907.conf > log/pcap.0b110907.2.out 2>&1 &
-python -u pcap.py conf/pcap.0b110907.conf > log/pcap.0b110907.3.out 2>&1 &
+# python -u pcap.py conf/pcap.0b110907.conf > log/pcap.0b110907.1.out 2>&1 &
+# python -u pcap.py conf/pcap.0b110907.conf > log/pcap.0b110907.2.out 2>&1 &
+# python -u pcap.py conf/pcap.0b110907.conf > log/pcap.0b110907.3.out 2>&1 &
 
 # --- bitcoin cash mainnet: e3e1f3e8 (db = 2) ---
 #python -u crawl.py conf/crawl.e3e1f3e8.conf master > log/crawl.e3e1f3e8.master.out 2>&1 &
-#python -u crawl.py conf/crawl.e3e1f3e8.conf slave > log/crawl.e3e1f3e8.slave.1.out 2>&1 &
->>>>>>> cbc54533
+#python -u crawl.py conf/crawl.e3e1f3e8.conf slave > log/crawl.e3e1f3e8.slave.1.out 2>&1 &