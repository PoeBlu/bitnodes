--- conflicted
+++ resolved
@@ -151,31 +151,15 @@
 from cStringIO import StringIO
 from operator import itemgetter
 
-<<<<<<< HEAD
-MAINNET = "mainnet"
-TESTNET3 = "testnet3"
-
-MAINNET_MAGIC_NUMBER = "\xFB\xC0\xB6\xDB"
-TESTNET3_MAGIC_NUMBER = "\xFC\xC1\xB7\xDC"
-
-MAINNET_DEFAULT_PORT = 9333
-TESTNET3_DEFAULT_PORT = 19333
-
-=======
-MAGIC_NUMBER = "\xF9\xBE\xB4\xD9"
-PORT = 8333
->>>>>>> cbc54533
+
+MAGIC_NUMBER = "\xFB\xC0\xB6\xDB"
+PORT = 9333
 MIN_PROTOCOL_VERSION = 70001
 PROTOCOL_VERSION = 70015
 FROM_SERVICES = 0
 TO_SERVICES = 1  # NODE_NETWORK
-<<<<<<< HEAD
 USER_AGENT = "/litenodes:1.0/"
-HEIGHT = 1130000
-=======
-USER_AGENT = "/bitnodes.21.co:0.1/"
 HEIGHT = 478000
->>>>>>> cbc54533
 RELAY = 0  # set to 1 to receive all txs
 
 SOCKET_BUFSIZE = 8192
@@ -946,11 +930,7 @@
 
 
 def main():
-<<<<<<< HEAD
-    to_addr = ("173.209.44.34", MAINNET_DEFAULT_PORT)
-=======
-    to_addr = ("136.243.139.96", PORT)
->>>>>>> cbc54533
+    to_addr = ("173.209.44.34", PORT)
     to_services = TO_SERVICES
 
     handshake_msgs = []
