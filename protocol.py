--- conflicted
+++ resolved
@@ -163,13 +163,8 @@
 PROTOCOL_VERSION = 70015
 FROM_SERVICES = 0
 TO_SERVICES = 1  # NODE_NETWORK
-<<<<<<< HEAD
-USER_AGENT = "/bitnodes.21.co:0.1/"
-HEIGHT = 456813
-=======
 USER_AGENT = "/litenodes:1.0/"
 HEIGHT = 1130000
->>>>>>> 4aa573a4
 RELAY = 0  # set to 1 to receive all txs
 
 SOCKET_BUFSIZE = 8192
