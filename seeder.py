--- conflicted
+++ resolved
@@ -95,11 +95,7 @@
                 zone_file = CONF['zone_file']
                 wildcard = "".join([
                     "\n",
-<<<<<<< HEAD
-                    "*.seed.litenodes.net.\tIN\tCNAME\tseed.litenodes.net.",
-=======
                     "*.{0}.\tIN\tCNAME\t{0}.".format(default_zone),
->>>>>>> cbc54533
                 ])
                 addresses = []
                 for services, addrs in self.addresses.iteritems():
@@ -115,13 +111,8 @@
             logging.debug("Serial: %s", serial)
             template = open(CONF['template'], "r") \
                 .read() \
-<<<<<<< HEAD
-                .replace("1413235952", serial) \
+                .replace("1501826735", serial) \
                 .replace("seed.litenodes.net.", zone.replace("zone", ""))
-=======
-                .replace("1501826735", serial) \
-                .replace("seed.bitnodes.io.", zone.replace("zone", ""))
->>>>>>> cbc54533
             content = "".join([
                 template,
                 wildcard,
