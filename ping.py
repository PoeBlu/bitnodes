#!/usr/bin/env python
# -*- coding: utf-8 -*-
#
# ping.py - Greenlets-based Bitcoin network pinger.
#
# Copyright (c) Addy Yeow Chin Heng <ayeowch@gmail.com>
#
# Permission is hereby granted, free of charge, to any person obtaining
# a copy of this software and associated documentation files (the
# "Software"), to deal in the Software without restriction, including
# without limitation the rights to use, copy, modify, merge, publish,
# distribute, sublicense, and/or sell copies of the Software, and to
# permit persons to whom the Software is furnished to do so, subject to
# the following conditions:
#
# The above copyright notice and this permission notice shall be
# included in all copies or substantial portions of the Software.
#
# THE SOFTWARE IS PROVIDED "AS IS", WITHOUT WARRANTY OF ANY KIND,
# EXPRESS OR IMPLIED, INCLUDING BUT NOT LIMITED TO THE WARRANTIES OF
# MERCHANTABILITY, FITNESS FOR A PARTICULAR PURPOSE AND
# NONINFRINGEMENT. IN NO EVENT SHALL THE AUTHORS OR COPYRIGHT HOLDERS BE
# LIABLE FOR ANY CLAIM, DAMAGES OR OTHER LIABILITY, WHETHER IN AN ACTION
# OF CONTRACT, TORT OR OTHERWISE, ARISING FROM, OUT OF OR IN CONNECTION
# WITH THE SOFTWARE OR THE USE OR OTHER DEALINGS IN THE SOFTWARE.

"""
Greenlets-based Bitcoin network pinger.
"""

from gevent import monkey
monkey.patch_all()

import gevent
import gevent.pool
import glob
import json
import logging
import os
import random
import redis
import redis.connection
import socket
import sys
import time
from binascii import hexlify, unhexlify
from ConfigParser import ConfigParser

from protocol import ProtocolError, ConnectionError, Connection
from utils import new_redis_conn, get_keys, ip_to_network

redis.connection.socket = gevent.socket

REDIS_CONN = None
CONF = {}


class Keepalive(object):
    """
    Implements keepalive mechanic to keep the specified connection with a node.
    """
    def __init__(self, conn, version_msg):
        self.conn = conn
        self.node = conn.to_addr
        self.version_msg = version_msg
        self.last_ping = int(time.time())
        self.keepalive_time = 60
        self.last_bestblockhash = None

    def keepalive(self):
        """
        Periodically sends the following messages:
        1) ping message
        2) inv message for the consensus block
        3) addr message containing a subset of the reachable nodes
        Open connections are tracked in open set with the associated data
        stored in opendata set in Redis.
        """
        version = self.version_msg.get('version', "")
        user_agent = self.version_msg.get('user_agent', "")
        services = self.version_msg.get('services', "")
        data = self.node + (version, user_agent, self.last_ping, services)

        REDIS_CONN.sadd('opendata', data)

        while True:
            if time.time() > self.last_ping + self.keepalive_time:
                try:
                    self.ping()
                except socket.error as err:
                    logging.info("ping: Closing %s (%s)", self.node, err)
                    break

                try:
                    self.send_bestblockhash()
                except socket.error as err:
                    logging.info(
                        "send_bestblockhash: Closing %s (%s)", self.node, err)
                    break

                try:
                    self.send_addr()
                except socket.error as err:
                    logging.info("send_addr: Closing %s (%s)", self.node, err)
                    break

            # Sink received messages to flush them off socket buffer
            try:
                self.conn.get_messages()
            except socket.timeout:
                pass
            except (ProtocolError, ConnectionError, socket.error) as err:
                logging.info("get_messages: Closing %s (%s)", self.node, err)
                break
            gevent.sleep(0.3)

        REDIS_CONN.srem('opendata', data)

    def ping(self):
        """
        Sends a ping message. Ping time is stored in Redis for round-trip time
        (RTT) calculation.
        """
        nonce = random.getrandbits(64)
        try:
            self.conn.ping(nonce=nonce)
        except socket.error:
            raise


        self.last_ping = time.time()
        key = "ping:{}-{}:{}".format(self.node[0], self.node[1], nonce)
<<<<<<< HEAD
        rtt = int(self.last_ping * 1000)
        logging.debug("%s (%s) RTT: %s", self.node, nonce, rtt)

        REDIS_CONN.lpush(key, rtt)  # in ms
        REDIS_CONN.expire(key, SETTINGS['ttl'])
=======
        REDIS_CONN.lpush(key, int(self.last_ping * 1000))  # in ms
        REDIS_CONN.expire(key, CONF['ttl'])
>>>>>>> cbc54533

        try:
            self.keepalive_time = int(REDIS_CONN.get('elapsed'))
        except TypeError:
            pass

    def send_bestblockhash(self):
        """
        Sends an inv message for the consensus block.
        """
        bestblockhash = REDIS_CONN.get('bestblockhash')
        if self.last_bestblockhash == bestblockhash:
            return
        try:
            self.conn.inv(inventory=[(2, bestblockhash)])
        except socket.error:
            raise
        logging.debug("%s (%s)", self.node, bestblockhash)
        self.last_bestblockhash = bestblockhash

    def send_addr(self):
        """
        Sends an addr message containing a subset of the reachable nodes.
        """
        nodes = REDIS_CONN.srandmember('opendata', 10)
        nodes = [eval(node) for node in nodes]
        addr_list = []
        timestamp = int(self.last_ping)  # Timestamp less than 10 minutes old
        for node in nodes:
            # address, port, version, user_agent, timestamp, services
            address = node[0]
            port = node[1]
            services = node[-1]
            if address == self.node[0]:
                continue
            if not services & 1 == 1:  # Skip if not NODE_NETWORK
                continue
            addr_list.append((timestamp, services, address, port))
        if len(addr_list) == 0:
            return
        try:
            self.conn.addr(addr_list=addr_list)
        except socket.error:
            raise
        logging.debug("%s (%s)", self.node, addr_list)


def task():
    """
    Assigned to a worker to retrieve (pop) a node from the reachable set and
    attempt to establish and maintain connection with the node.
    """
    node = REDIS_CONN.spop('reachable')
    if node is None:
        return
    (address, port, services, height) = eval(node)
    node = (address, port)
    # logging.info("[NODE ADDRESS] %s", cidr)
    # Check if prefix has hit its limit
    cidr_key = None
    if ":" in address and CONF['ipv6_prefix'] < 128:
        cidr = ip_to_network(address, CONF['ipv6_prefix'])
        cidr_key = 'ping:cidr:{}'.format(cidr)
        nodes = REDIS_CONN.incr(cidr_key)
<<<<<<< HEAD
        logging.debug("+CIDR %s: %d", cidr, nodes)
        if nodes > SETTINGS['nodes_per_ipv6_prefix']:
=======
        logging.info("+CIDR %s: %d", cidr, nodes)
        if nodes > CONF['nodes_per_ipv6_prefix']:
            logging.info("CIDR limit reached: %s", cidr)
>>>>>>> cbc54533
            nodes = REDIS_CONN.decr(cidr_key)
            logging.info("CIDR limit reached %s: %d", cidr, nodes)
            return

    if REDIS_CONN.sadd('open', node) == 0:
        logging.info("Connection exists: %s", node)
        if cidr_key:
            nodes = REDIS_CONN.decr(cidr_key)
            logging.info("-CIDR %s: %d", cidr, nodes)
        return

    proxy = None
    if address.endswith(".onion"):
        proxy = CONF['tor_proxy']

    handshake_msgs = []
    conn = Connection(node,
                      (CONF['source_address'], 0),
                      magic_number=CONF['magic_number'],
                      socket_timeout=CONF['socket_timeout'],
                      proxy=proxy,
                      protocol_version=CONF['protocol_version'],
                      to_services=services,
                      from_services=CONF['services'],
                      user_agent=CONF['user_agent'],
                      height=height,
                      relay=CONF['relay'])
    try:
        logging.debug("Connecting to %s", conn.to_addr)
        conn.open()
        handshake_msgs = conn.handshake()
    except (ProtocolError, ConnectionError, socket.error) as err:
        logging.error("[FAILED] Closing %s (%s)", node, err)
        conn.close()

    if len(handshake_msgs) == 0:
        if cidr_key:
            nodes = REDIS_CONN.decr(cidr_key)
            logging.debug("-CIDR %s: %d", cidr, nodes)
        REDIS_CONN.srem('open', node)
        return

    if address.endswith(".onion"):
        # Map local port to .onion node
        local_port = conn.socket.getsockname()[1]
        logging.info("%s: 127.0.0.1:%d", conn.to_addr, local_port)
        REDIS_CONN.set('onion:{}'.format(local_port), conn.to_addr)

    Keepalive(conn=conn, version_msg=handshake_msgs[0]).keepalive()
    conn.close()
    if cidr_key:
        nodes = REDIS_CONN.decr(cidr_key)
        logging.info("-CIDR %s: %d", cidr, nodes)
    REDIS_CONN.srem('open', node)


def cron(pool):
    """
    Assigned to a worker to perform the following tasks periodically to
    maintain a continuous network-wide connections:

    [Master]
    1) Checks for a new snapshot
    2) Loads new reachable nodes into the reachable set in Redis
    3) Signals listener to get reachable nodes from opendata set
    4) Sets bestblockhash in Redis

    [Master/Slave]
    1) Spawns workers to establish and maintain connection with reachable nodes
    """
    publish_key = 'snapshot:{}'.format(hexlify(CONF['magic_number']))
    snapshot = None

    while True:
        if CONF['master']:
            new_snapshot = get_snapshot()

            if new_snapshot != snapshot:
                nodes = get_nodes(new_snapshot)
                if len(nodes) == 0:
                    continue

                logging.info("New snapshot: %s", new_snapshot)
                snapshot = new_snapshot

                logging.info("Nodes: %d", len(nodes))

                reachable_nodes = set_reachable(nodes)
                logging.info("New reachable nodes: %d", reachable_nodes)

                # Allow connections to stabilize before publishing snapshot
                gevent.sleep(CONF['socket_timeout'])
                REDIS_CONN.publish(publish_key, int(time.time()))

            connections = REDIS_CONN.scard('open')
            logging.info("Connections: %d", connections)

            set_bestblockhash()

        for _ in xrange(min(REDIS_CONN.scard('reachable'), pool.free_count())):
            pool.spawn(task)

        workers = CONF['workers'] - pool.free_count()
        logging.info("Workers: %d", workers)

        gevent.sleep(CONF['cron_delay'])


def get_snapshot():
    """
    Returns latest JSON file (based on creation date) containing a snapshot of
    all reachable nodes from a completed crawl.
    """
    snapshot = None
    try:
        snapshot = max(glob.iglob("{}/*.json".format(CONF['crawl_dir'])))
    except ValueError as err:
        logging.warning(err)
    return snapshot


def get_nodes(path):
    """
    Returns all reachable nodes from a JSON file.
    """
    nodes = []
    text = open(path, 'r').read()
    try:
        nodes = json.loads(text)
    except ValueError as err:
        logging.warning(err)
    return nodes


def set_reachable(nodes):
    """
    Adds reachable nodes that are not already in the open set into the
    reachable set in Redis. New workers can be spawned separately to establish
    and maintain connection with these nodes.
    """
    for node in nodes:
        address = node[0]
        port = node[1]
        services = node[2]
        height = node[3]
        if not REDIS_CONN.sismember('open', (address, port)):
            REDIS_CONN.sadd('reachable', (address, port, services, height))
    return REDIS_CONN.scard('reachable')


def set_bestblockhash():
    """
    Sets bestblockhash in Redis using the value of lastblockhash which has
    been validated by at least 50 percent of the reachable nodes.
    """
    lastblockhash = REDIS_CONN.get('lastblockhash')
    if lastblockhash is None:
        return

    bestblockhash = REDIS_CONN.get('bestblockhash')
    if bestblockhash == lastblockhash:
        return

    try:
        reachable_nodes = eval(REDIS_CONN.lindex("nodes", 0))[-1]
    except TypeError:
        logging.warning("nodes missing")
        return

    nodes = REDIS_CONN.zcard('inv:2:{}'.format(lastblockhash))
    if nodes >= reachable_nodes / 2.0:
        REDIS_CONN.set('bestblockhash', lastblockhash)
        logging.info("bestblockhash: %s", lastblockhash)


def init_conf(argv):
    """
    Populates CONF with key-value pairs from configuration file.
    """
    conf = ConfigParser()
    conf.read(argv[1])
    CONF['logfile'] = conf.get('ping', 'logfile')
    CONF['magic_number'] = unhexlify(conf.get('ping', 'magic_number'))
    CONF['db'] = conf.getint('ping', 'db')
    CONF['workers'] = conf.getint('ping', 'workers')
    CONF['debug'] = conf.getboolean('ping', 'debug')
    CONF['source_address'] = conf.get('ping', 'source_address')
    CONF['protocol_version'] = conf.getint('ping', 'protocol_version')
    CONF['user_agent'] = conf.get('ping', 'user_agent')
    CONF['services'] = conf.getint('ping', 'services')
    CONF['relay'] = conf.getint('ping', 'relay')
    CONF['socket_timeout'] = conf.getint('ping', 'socket_timeout')
    CONF['cron_delay'] = conf.getint('ping', 'cron_delay')
    CONF['ttl'] = conf.getint('ping', 'ttl')
    CONF['ipv6_prefix'] = conf.getint('ping', 'ipv6_prefix')
    CONF['nodes_per_ipv6_prefix'] = conf.getint('ping',
                                                'nodes_per_ipv6_prefix')

    CONF['onion'] = conf.getboolean('ping', 'onion')
    CONF['tor_proxy'] = None
    if CONF['onion']:
        tor_proxy = conf.get('ping', 'tor_proxy').split(":")
        CONF['tor_proxy'] = (tor_proxy[0], int(tor_proxy[1]))

    CONF['crawl_dir'] = conf.get('ping', 'crawl_dir')
    if not os.path.exists(CONF['crawl_dir']):
        os.makedirs(CONF['crawl_dir'])

    # Set to True for master process
    CONF['master'] = argv[2] == "master"


def main(argv):
    if len(argv) < 3 or not os.path.exists(argv[1]):
        print("Usage: ping.py [config] [master|slave]")
        return 1

    # Initialize global conf
    init_conf(argv)

    # Initialize logger
    loglevel = logging.INFO
    if CONF['debug']:
        loglevel = logging.DEBUG

    logformat = ("%(filename)s %(lineno)d  %(levelname)s "
                 "(%(funcName)s) %(message)s")
    logging.basicConfig(level=loglevel,
                        format=logformat,
                        filename=CONF['logfile'],
                        filemode='a')
    print("Log: {}, press CTRL+C to terminate..".format(CONF['logfile']))

    global REDIS_CONN
    REDIS_CONN = new_redis_conn(db=CONF['db'])

    if CONF['master']:
        redis_pipe = REDIS_CONN.pipeline()
        logging.info("Removing all keys")
        redis_pipe.delete('reachable')
        redis_pipe.delete('open')
        redis_pipe.delete('opendata')
        for key in get_keys(REDIS_CONN, 'ping:cidr:*'):
            redis_pipe.delete(key)
        redis_pipe.execute()

    # Initialize a pool of workers (greenlets)
    pool = gevent.pool.Pool(CONF['workers'])
    pool.spawn(cron, pool)
    pool.join()

    return 0


if __name__ == '__main__':
    sys.exit(main(sys.argv))<|MERGE_RESOLUTION|>--- conflicted
+++ resolved
@@ -130,16 +130,8 @@
 
         self.last_ping = time.time()
         key = "ping:{}-{}:{}".format(self.node[0], self.node[1], nonce)
-<<<<<<< HEAD
-        rtt = int(self.last_ping * 1000)
-        logging.debug("%s (%s) RTT: %s", self.node, nonce, rtt)
-
-        REDIS_CONN.lpush(key, rtt)  # in ms
-        REDIS_CONN.expire(key, SETTINGS['ttl'])
-=======
         REDIS_CONN.lpush(key, int(self.last_ping * 1000))  # in ms
         REDIS_CONN.expire(key, CONF['ttl'])
->>>>>>> cbc54533
 
         try:
             self.keepalive_time = int(REDIS_CONN.get('elapsed'))
@@ -204,14 +196,9 @@
         cidr = ip_to_network(address, CONF['ipv6_prefix'])
         cidr_key = 'ping:cidr:{}'.format(cidr)
         nodes = REDIS_CONN.incr(cidr_key)
-<<<<<<< HEAD
-        logging.debug("+CIDR %s: %d", cidr, nodes)
-        if nodes > SETTINGS['nodes_per_ipv6_prefix']:
-=======
         logging.info("+CIDR %s: %d", cidr, nodes)
         if nodes > CONF['nodes_per_ipv6_prefix']:
             logging.info("CIDR limit reached: %s", cidr)
->>>>>>> cbc54533
             nodes = REDIS_CONN.decr(cidr_key)
             logging.info("CIDR limit reached %s: %d", cidr, nodes)
             return
